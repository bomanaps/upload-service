{
  "name": "@storacha/blob-index",
  "description": "An index for slices that may be sharded across multiple blobs.",
  "version": "1.0.1",
  "homepage": "https://storacha.network",
  "repository": {
    "type": "git",
    "url": "https://github.com/storacha/upload-service.git",
    "directory": "packages/blob-index"
  },
  "license": "Apache-2.0 OR MIT",
  "type": "module",
  "types": "dist/src/index.d.ts",
  "main": "src/index.js",
  "files": [
    "dist",
    "!dist/**/*.js.map"
  ],
  "exports": {
    ".": "./dist/index.js",
    "./sharded-dag-index": "./dist/sharded-dag-index.js",
    "./types": "./dist/api.js",
    "./util": "./dist/util.js"
  },
  "scripts": {
    "dev": "tsc --build --watch --preserveWatchOutput",
    "clean": "rm -rf dist *.tsbuildinfo coverage",
    "lint": "eslint '**/*.{js,ts}' && prettier --check '**/*.{js,ts,yml,json}' --ignore-path ../../.gitignore",
    "lint:fix": "eslint --fix '**/*.{js,ts}' && prettier --write '**/*.{js,ts,yml,json}' --ignore-path ../../.gitignore",
    "test": "entail test/*.spec.js",
    "attw": "attw --profile esm-only --pack .",
    "coverage": "c8 --reporter text --reporter html npm run test"
  },
  "dependencies": {
    "@ipld/dag-cbor": "catalog:",
    "@storacha/capabilities": "workspace:^",
<<<<<<< HEAD
    "@storacha/one-webcrypto": "catalog:",
    "@ucanto/core": "catalog:",
    "@ucanto/interface": "^10.1.1",
    "carstream": "catalog:",
=======
    "@storacha/one-webcrypto": "^1.0.1",
    "@ucanto/core": "^10.3.0",
    "@ucanto/interface": "^10.2.0",
    "carstream": "^2.1.0",
>>>>>>> 88e99d02
    "multiformats": "^13.0.1",
    "uint8arrays": "^5.0.3"
  },
  "devDependencies": {
    "@arethetypeswrong/cli": "catalog:",
    "@storacha/eslint-config": "workspace:^",
    "@typescript-eslint/eslint-plugin": "catalog:",
    "@ucanto/transport": "catalog:",
    "c8": "^7.14.0",
    "entail": "^2.1.2",
    "typescript": "catalog:"
  },
  "eslintConfig": {
    "extends": [
      "@storacha/eslint-config"
    ],
    "env": {
      "es2022": true,
      "mocha": true,
      "browser": true,
      "node": true
    },
    "ignorePatterns": [
      "dist",
      "coverage",
      "src/api.js"
    ]
  },
  "engines": {
    "node": ">=16.15"
  }
}<|MERGE_RESOLUTION|>--- conflicted
+++ resolved
@@ -34,17 +34,10 @@
   "dependencies": {
     "@ipld/dag-cbor": "catalog:",
     "@storacha/capabilities": "workspace:^",
-<<<<<<< HEAD
     "@storacha/one-webcrypto": "catalog:",
     "@ucanto/core": "catalog:",
-    "@ucanto/interface": "^10.1.1",
+    "@ucanto/interface": "catalog:",
     "carstream": "catalog:",
-=======
-    "@storacha/one-webcrypto": "^1.0.1",
-    "@ucanto/core": "^10.3.0",
-    "@ucanto/interface": "^10.2.0",
-    "carstream": "^2.1.0",
->>>>>>> 88e99d02
     "multiformats": "^13.0.1",
     "uint8arrays": "^5.0.3"
   },
