{
  "name": "@storacha/filecoin-api",
  "version": "1.1.2",
  "type": "module",
  "main": "./src/lib.js",
  "homepage": "https://storacha.network",
  "repository": {
    "type": "git",
    "url": "https://github.com/storacha/upload-service.git",
    "directory": "packages/filecoin-api"
  },
  "files": [
    "dist",
    "!dist/**/*.d.ts.map"
  ],
  "exports": {
    ".": {
      "types": "./dist/lib.d.ts",
      "import": "./dist/lib.js"
    },
    "./types": {
      "types": "./dist/types.d.ts",
      "import": "./dist/types.js"
    },
    "./aggregator/api": {
      "types": "./dist/aggregator/api.d.ts",
      "import": "./dist/aggregator/api.js"
    },
    "./aggregator/service": {
      "types": "./dist/aggregator/service.d.ts",
      "import": "./dist/aggregator/service.js"
    },
    "./aggregator/events": {
      "types": "./dist/aggregator/events.d.ts",
      "import": "./dist/aggregator/events.js"
    },
    "./dealer/api": {
      "types": "./dist/dealer/api.d.ts",
      "import": "./dist/dealer/api.js"
    },
    "./dealer/service": {
      "types": "./dist/dealer/service.d.ts",
      "import": "./dist/dealer/service.js"
    },
    "./dealer/events": {
      "types": "./dist/dealer/events.d.ts",
      "import": "./dist/dealer/events.js"
    },
    "./deal-tracker/api": {
      "types": "./dist/deal-tracker/api.d.ts",
      "import": "./dist/deal-tracker/api.js"
    },
    "./deal-tracker/service": {
      "types": "./dist/deal-tracker/service.d.ts",
      "import": "./dist/deal-tracker/service.js"
    },
    "./storefront/api": {
      "types": "./dist/storefront/api.d.ts",
      "import": "./dist/storefront/api.js"
    },
    "./storefront/service": {
      "types": "./dist/storefront/service.d.ts",
      "import": "./dist/storefront/service.js"
    },
    "./storefront/events": {
      "types": "./dist/storefront/events.d.ts",
      "import": "./dist/storefront/events.js"
    },
    "./errors": {
      "types": "./dist/errors.d.ts",
      "import": "./dist/errors.js"
    },
    "./test": {
      "types": "./dist/test/lib.d.ts",
      "import": "./test/lib.js"
    },
    "./test/context/service": {
      "types": "./dist/test/context/service.d.ts",
      "import": "./test/context/service.js"
    },
    "./test/types": {
      "types": "./dist/test/types.d.ts",
      "import": "./test/types.js"
    }
  },
  "scripts": {
    "dev": "tsc --build --watch --preserveWatchOutput",
    "clean": "rm -rf dist *.tsbuildinfo coverage",
    "lint": "eslint '**/*.{js,ts}' && prettier --check '**/*.{js,ts,yml,json}' --ignore-path ../../.gitignore",
    "lint:fix": "eslint --fix '**/*.{js,ts}' && prettier --write '**/*.{js,ts,yml,json}' --ignore-path ../../.gitignore",
    "test": "mocha --bail --timeout 10s -n no-warnings -n experimental-vm-modules -n experimental-fetch test/**/*.spec.js",
    "test-watch": "pnpm build && mocha --bail --timeout 10s --watch --parallel -n no-warnings -n experimental-vm-modules -n experimental-fetch --watch-files src,test",
    "attw": "attw --pack .",
    "coverage": "c8 -r text -r html npm run test"
  },
  "dependencies": {
    "@ipld/dag-ucan": "^3.4.5",
    "@storacha/capabilities": "workspace:^",
<<<<<<< HEAD
    "@ucanto/client": "catalog:",
    "@ucanto/core": "catalog:",
    "@ucanto/interface": "^10.1.1",
    "@ucanto/server": "^10.1.0",
    "@ucanto/transport": "catalog:",
=======
    "@ucanto/client": "^9.0.1",
    "@ucanto/core": "^10.3.0",
    "@ucanto/interface": "^10.2.0",
    "@ucanto/server": "^10.2.0",
    "@ucanto/transport": "^9.1.1",
>>>>>>> 88e99d02
    "@web3-storage/content-claims": "^5.0.0",
    "@web3-storage/data-segment": "^5.2.0",
    "fr32-sha2-256-trunc254-padded-binary-tree-multihash": "catalog:",
    "p-map": "catalog:"
  },
  "devDependencies": {
    "@arethetypeswrong/cli": "catalog:",
    "@storacha/eslint-config": "workspace:^",
    "@storacha/filecoin-client": "workspace:^",
    "@storacha/one-webcrypto": "catalog:",
    "@types/assert": "^1.5.10",
    "@types/mocha": "^10.0.1",
    "@typescript-eslint/eslint-plugin": "catalog:",
    "@ucanto/client": "catalog:",
    "@ucanto/principal": "^9.0.2",
    "@web-std/blob": "catalog:",
    "c8": "^10.1.2",
    "mocha": "^10.2.0",
    "multiformats": "^13.3.1",
    "p-wait-for": "catalog:",
    "typescript": "catalog:"
  },
  "eslintConfig": {
    "extends": [
      "@storacha/eslint-config"
    ],
    "env": {
      "browser": true,
      "es2022": true,
      "mocha": true
    },
    "ignorePatterns": [
      "dist",
      "coverage",
      "src/aggregator/api.js",
      "src/deal-tracker/api.js",
      "src/dealer/api.js",
      "src/storefront/api.js",
      "src/types.js",
      "test/types.js"
    ],
    "rules": {
      "@typescript-eslint/no-empty-object-type": "off"
    }
  },
  "depcheck": {
    "specials": [
      "bin"
    ],
    "ignorePatterns": [
      "dist"
    ],
    "ignores": [
      "dist",
      "@types/*",
      "@storacha/eslint-config"
    ]
  },
  "engines": {
    "node": ">=16.15"
  }
}<|MERGE_RESOLUTION|>--- conflicted
+++ resolved
@@ -96,19 +96,11 @@
   "dependencies": {
     "@ipld/dag-ucan": "^3.4.5",
     "@storacha/capabilities": "workspace:^",
-<<<<<<< HEAD
     "@ucanto/client": "catalog:",
     "@ucanto/core": "catalog:",
-    "@ucanto/interface": "^10.1.1",
-    "@ucanto/server": "^10.1.0",
+    "@ucanto/interface": "catalog:",
+    "@ucanto/server": "^10.2.0",
     "@ucanto/transport": "catalog:",
-=======
-    "@ucanto/client": "^9.0.1",
-    "@ucanto/core": "^10.3.0",
-    "@ucanto/interface": "^10.2.0",
-    "@ucanto/server": "^10.2.0",
-    "@ucanto/transport": "^9.1.1",
->>>>>>> 88e99d02
     "@web3-storage/content-claims": "^5.0.0",
     "@web3-storage/data-segment": "^5.2.0",
     "fr32-sha2-256-trunc254-padded-binary-tree-multihash": "catalog:",
